--- conflicted
+++ resolved
@@ -1,10 +1,6 @@
 [package]
 name = "saphir"
-<<<<<<< HEAD
-version = "2.3.0"
-=======
-version = "2.5.1"
->>>>>>> 2c762ca3
+version = "2.6.0"
 edition = "2018"
 authors = ["Richer Archambault <richer.arc@gmail.com>"]
 description = "Fully async-await http server framework"
@@ -17,24 +13,16 @@
 
 [features]
 default = ["macro"]
-<<<<<<< HEAD
-full = ["macro", "json", "form", "https", "multipart", "operation", "file"]
-=======
-full = ["macro", "json", "form", "https", "multipart", "operation", "post-redirect"]
+full = ["macro", "json", "form", "https", "multipart", "operation", "post-redirect", "file"]
 post-redirect = ["redirect", "json"]
 redirect = ["mime", "form", "url"]
->>>>>>> 2c762ca3
 https = ["base64", "rustls", "tokio-rustls"]
 json = ["serde", "serde_json"]
 form = ["serde", "serde_urlencoded"]
 macro = ["saphir_macro"]
 multipart = ["mime", "nom"]
-<<<<<<< HEAD
-operation = ["hex", "rand", "serde"]
 file = ["mime", "mime_guess", "percent-encoding", "chrono", "flate2", "brotli"]
-=======
 operation = ["serde", "uuid"]
->>>>>>> 2c762ca3
 
 [dependencies]
 log = "0.4"
@@ -59,16 +47,11 @@
 saphir_macro = { path = "../saphir_macro", version = "2.0.3", optional = true }
 mime = { version = "0.3", optional = true }
 nom = { version = "5", optional = true }
-<<<<<<< HEAD
-hex = { version = "0.4", optional = true }
-rand = { version = "0.7.3", optional = true }
 mime_guess = { version = "2.0.3", optional = true }
 percent-encoding = { version = "2.1.0", optional = true }
 chrono = { version = "0.4.11", optional = true }
 flate2 = { version = "1.0.13", optional = true }
 brotli = { version = "3.3.0", optional = true }
-=======
->>>>>>> 2c762ca3
 
 [dev-dependencies]
 tokio-timer = "0.2.13"

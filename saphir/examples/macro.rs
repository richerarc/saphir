--- conflicted
+++ resolved
@@ -73,17 +73,14 @@
 
         (200, format!("Multipart form data image saved on disk: {}", multipart_image_count))
     }
-<<<<<<< HEAD
 
     #[get("/file")]
     async fn file(&self, _req: Request<Body<Vec<u8>>>) -> (u16, Option<FileStream>) {
         match File::open("/path/to/file").await {
-            Ok(file) => (200, Some(FileStream::new(file))),
+            Ok(file) => (200, Some(file.into())),
             Err(_) => (500, None),
         }
     }
-=======
->>>>>>> 2c762ca3
 }
 
 struct ApiKeyMiddleware(String);

--- conflicted
+++ resolved
@@ -79,12 +79,10 @@
 /// Error definitions
 pub mod error;
 ///
-<<<<<<< HEAD
 #[cfg(feature = "file")]
 pub mod file;
-=======
+///
 pub mod extension;
->>>>>>> 2c762ca3
 ///
 pub mod guard;
 /// Definition of types which can handle an http request
@@ -152,14 +150,12 @@
     ///
     pub use crate::error::SaphirError;
     ///
-<<<<<<< HEAD
     #[cfg(feature = "file")]
     pub use crate::file::File;
-=======
+    ///
     pub use crate::extension::Ext;
     ///
     pub use crate::extension::Extensions;
->>>>>>> 2c762ca3
     ///
     pub use crate::guard::Guard;
     ///

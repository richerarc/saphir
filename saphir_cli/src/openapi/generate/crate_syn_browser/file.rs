use super::{Error, Target};
use std::{
    fmt::Debug,
    fs::File as FsFile,
    io::Read,
    path::{Path, PathBuf},
};
use syn::File as SynFile;
use Error::*;

#[derive(Debug)]
pub struct File<'b> {
    pub target: &'b Target<'b>,
    pub file: SynFile,
    pub path: String,
    pub(crate) dir: PathBuf,
}

impl<'b> File<'b> {
    pub fn new(target: &'b Target<'b>, dir: &Path, path: String) -> Result<File<'b>, Error> {
<<<<<<< HEAD
        let mut f = FsFile::open(dir).map_err(|e| FileIoError(Box::new(dir.to_owned()), Box::new(e)))?;
        let mut buffer = String::new();
        f.read_to_string(&mut buffer).map_err(|e| FileIoError(Box::new(dir.to_owned()), Box::new(e)))?;

        let file = syn::parse_file(buffer.as_str()).map_err(|e| FileParseError(Box::new(dir.to_owned()), Box::new(e)))?;
=======
        let mut f = FsFile::open(dir).map_err(|e| FileIoError(Box::new(dir.to_path_buf()), Box::new(e)))?;
        let mut buffer = String::new();
        f.read_to_string(&mut buffer)
            .map_err(|e| FileIoError(Box::new(dir.to_path_buf()), Box::new(e)))?;

        let file = syn::parse_file(buffer.as_str()).map_err(|e| FileParseError(Box::new(dir.to_path_buf()), Box::new(e)))?;
>>>>>>> 1b2ece41

        let file = Self {
            target,
            file,
            path,
            dir: dir.parent().expect("Valid file path should have valid parent folder").to_path_buf(),
        };

        Ok(file)
    }
}<|MERGE_RESOLUTION|>--- conflicted
+++ resolved
@@ -18,20 +18,12 @@
 
 impl<'b> File<'b> {
     pub fn new(target: &'b Target<'b>, dir: &Path, path: String) -> Result<File<'b>, Error> {
-<<<<<<< HEAD
-        let mut f = FsFile::open(dir).map_err(|e| FileIoError(Box::new(dir.to_owned()), Box::new(e)))?;
-        let mut buffer = String::new();
-        f.read_to_string(&mut buffer).map_err(|e| FileIoError(Box::new(dir.to_owned()), Box::new(e)))?;
-
-        let file = syn::parse_file(buffer.as_str()).map_err(|e| FileParseError(Box::new(dir.to_owned()), Box::new(e)))?;
-=======
         let mut f = FsFile::open(dir).map_err(|e| FileIoError(Box::new(dir.to_path_buf()), Box::new(e)))?;
         let mut buffer = String::new();
         f.read_to_string(&mut buffer)
             .map_err(|e| FileIoError(Box::new(dir.to_path_buf()), Box::new(e)))?;
 
         let file = syn::parse_file(buffer.as_str()).map_err(|e| FileParseError(Box::new(dir.to_path_buf()), Box::new(e)))?;
->>>>>>> 1b2ece41
 
         let file = Self {
             target,
